{
  "name": "@nside/wefa",
  "version": "0.2.0",
  "type": "module",
  "main": "./dist/lib.umd.cjs",
  "module": "./dist/lib.js",
  "private": false,
  "license": "Apache-2.0",
  "repository": {
    "type": "git",
    "url": "https://github.com/n-side-dev/wefa.git"
  },
  "bugs": {
    "url": "https://github.com/n-side-dev/wefa/issues"
  },
  "homepage": "https://github.com/n-side-dev/wefa#readme",
  "publishConfig": {
    "access": "public"
  },
  "bin": {
    "wefa-install": "./scripts/install.js"
  },
  "files": [
    "dist",
    "src",
    "scripts"
  ],
  "exports": {
    ".": {
      "import": "./dist/lib.js",
      "require": "./dist/lib.cjs"
    },
    "./router": {
      "import": "./dist/router.js",
      "require": "./dist/router.cjs"
    },
    "./containers": {
      "import": "./dist/containers.js",
      "require": "./dist/containers.cjs"
    },
    "./network": {
      "import": "./dist/network.js",
      "require": "./dist/network.cjs"
    },
    "./types": "./dist/lib.d.ts",
    "./style": "./src/assets/main.css"
  },
  "types": "./dist/lib.d.ts",
  "scripts": {
    "dev": "vite",
    "build": "run-p type-check \"build-only {@}\" --",
    "build:demo": "vite build --config vite.demo.config.ts",
    "preview": "npm run build:demo && vite preview --outDir dist-demo",
    "test:unit": "vitest run --no-file-parallelism",
    "test:unit:watch": "vitest --no-file-parallelism",
    "test:e2e": "npm run build:demo && playwright test",
    "build-only": "vite build",
    "type-check": "vue-tsc --build",
    "lint": "eslint ./src --fix",
    "lint-check": "eslint ./src",
    "format": "prettier --write src/",
    "format-check": "prettier --check src/",
    "storybook": "storybook dev -p 6006",
    "build-storybook": "storybook build",
    "openapi-codegen": "npx @hey-api/openapi-ts --input ./src/demo/openapi.yaml --output ./src/demo/openapi --client @hey-api/client-axios",
    "knip": "knip"
  },
  "dependencies": {
    "@primeuix/themes": "^1.2.5",
    "@primevue/forms": "^4.4.1",
    "@tailwindcss/cli": "^4.1.18",
    "@tailwindcss/vite": "^4.1.18",
    "@tanstack/vue-query": "^5.92.1",
    "@vee-validate/zod": "^4.15.1",
    "@vueuse/core": "^14.1.0",
    "axios": "^1.13.2",
    "luxon": "^3.7.2",
    "marked": "^17.0.1",
    "pinia": "^3.0.4",
    "plotly.js-dist-min": "^3.3.1",
    "primeicons": "^7.0.0",
    "primevue": "^4.4.1",
    "tailwindcss-primeui": "^0.6.1",
    "vue": "^3.5.25",
    "vue-i18n": "^11.1.11",
    "vue-router": "^4.6.4"
  },
  "devDependencies": {
    "@chromatic-com/storybook": "^4.1.3",
    "@hey-api/openapi-ts": "^0.89.0",
    "@playwright/test": "^1.57.0",
    "@storybook/addon-a11y": "^10.1.9",
    "@storybook/addon-docs": "^10.1.9",
    "@storybook/addon-onboarding": "^10.1.9",
    "@storybook/addon-themes": "^10.0.7",
    "@storybook/addon-vitest": "^10.0.7",
    "@storybook/vue3-vite": "^10.0.7",
    "@tsconfig/node22": "^22.0.5",
    "@types/eslint-plugin-security": "^3.0.0",
    "@types/jsdom": "^27.0.0",
<<<<<<< HEAD
    "@types/luxon": "^3.7.1",
    "@types/node": "^25.0.1",
=======
    "@types/node": "^25.0.2",
>>>>>>> b0b2fca8
    "@types/plotly.js-dist-min": "^2.3.4",
    "@vitejs/plugin-vue": "^6.0.3",
    "@vitest/browser": "4.0.15",
    "@vitest/browser-playwright": "^4.0.15",
    "@vitest/coverage-istanbul": "^4.0.15",
    "@vitest/eslint-plugin": "^1.4.2",
    "@vue/eslint-config-prettier": "^10.2.0",
    "@vue/eslint-config-typescript": "^14.6.0",
    "@vue/test-utils": "^2.4.6",
    "@vue/tsconfig": "^0.8.1",
    "autoprefixer": "^10.4.23",
    "axios-mock-adapter": "^2.1.0",
    "eslint": "^9.39.2",
    "eslint-plugin-jsdoc": "^61.5.0",
    "eslint-plugin-playwright": "^2.3.0",
    "eslint-plugin-security": "^3.0.1",
    "eslint-plugin-sonarjs": "^3.0.5",
    "eslint-plugin-storybook": "^10.1.9",
    "eslint-plugin-vue": "~10.6.2",
    "jiti": "^2.6.1",
    "jsdom": "^27.3.0",
    "knip": "^5.69.1",
    "npm-run-all2": "^8.0.4",
    "playwright": "^1.55.0",
    "postcss": "^8.5.6",
    "prettier": "3.6.2",
    "storybook": "^10.0.0",
    "tailwindcss": "^4.1.12",
    "to-valid-identifier": "^1.0.0",
    "typescript": "~5.9.3",
    "vite": "^7.2.7",
    "vite-plugin-dts": "^4.5.4",
    "vite-plugin-vue-devtools": "^8.0.5",
    "vitest": "^4.0.2",
    "vue-tsc": "^3.1.8"
  },
  "bundlesize": [
    {
      "path": "./dist/**/*.js",
      "maxSize": "2 MB"
    }
  ]
}<|MERGE_RESOLUTION|>--- conflicted
+++ resolved
@@ -98,12 +98,8 @@
     "@tsconfig/node22": "^22.0.5",
     "@types/eslint-plugin-security": "^3.0.0",
     "@types/jsdom": "^27.0.0",
-<<<<<<< HEAD
     "@types/luxon": "^3.7.1",
-    "@types/node": "^25.0.1",
-=======
     "@types/node": "^25.0.2",
->>>>>>> b0b2fca8
     "@types/plotly.js-dist-min": "^2.3.4",
     "@vitejs/plugin-vue": "^6.0.3",
     "@vitest/browser": "4.0.15",
