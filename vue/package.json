{
  "name": "@nside/wefa",
  "version": "0.2.0",
  "type": "module",
  "main": "./dist/lib.umd.cjs",
  "module": "./dist/lib.js",
  "private": false,
  "license": "Apache-2.0",
  "repository": {
    "type": "git",
    "url": "https://github.com/n-side-dev/wefa.git"
  },
  "bugs": {
    "url": "https://github.com/n-side-dev/wefa/issues"
  },
  "homepage": "https://github.com/n-side-dev/wefa#readme",
  "publishConfig": {
    "access": "public"
  },
  "bin": {
    "wefa-install": "./scripts/install.js"
  },
  "files": [
    "dist",
    "src",
    "scripts"
  ],
  "exports": {
    ".": {
      "import": "./dist/lib.js",
      "require": "./dist/lib.cjs"
    },
    "./router": {
      "import": "./dist/router.js",
      "require": "./dist/router.cjs"
    },
    "./containers": {
      "import": "./dist/containers.js",
      "require": "./dist/containers.cjs"
    },
    "./network": {
      "import": "./dist/network.js",
      "require": "./dist/network.cjs"
    },
    "./types": "./dist/lib.d.ts",
    "./style": "./src/assets/main.css"
  },
  "types": "./dist/lib.d.ts",
  "scripts": {
    "dev": "vite",
    "build": "run-p type-check \"build-only {@}\" --",
    "build:demo": "vite build --config vite.demo.config.ts",
    "preview": "npm run build:demo && vite preview --outDir dist-demo",
    "test:unit": "vitest run --no-file-parallelism",
    "test:unit:watch": "vitest --no-file-parallelism",
    "test:e2e": "npm run build:demo && playwright test",
    "build-only": "vite build",
    "type-check": "vue-tsc --build",
    "lint": "eslint ./src --fix",
    "lint-check": "eslint ./src",
    "format": "prettier --write src/",
    "format-check": "prettier --check src/",
    "storybook": "storybook dev -p 6006",
    "build-storybook": "storybook build",
    "openapi-codegen": "npx @hey-api/openapi-ts --input ./src/demo/openapi.yaml --output ./src/demo/openapi --client @hey-api/client-axios",
    "knip": "knip"
  },
  "dependencies": {
    "@primeuix/themes": "^1.2.5",
    "@primevue/forms": "^4.4.1",
    "@tailwindcss/cli": "^4.1.17",
    "@tailwindcss/vite": "^4.1.17",
    "@tanstack/vue-query": "^5.91.0",
    "@vee-validate/zod": "^4.15.1",
    "axios": "^1.13.2",
    "marked": "^17.0.0",
    "pinia": "^3.0.4",
    "plotly.js-dist-min": "^3.2.0",
    "primeicons": "^7.0.0",
    "primevue": "^4.4.1",
    "tailwindcss-primeui": "^0.6.1",
    "vue": "^3.5.24",
    "vue-i18n": "^11.1.11",
    "vue-router": "^4.6.3"
  },
  "devDependencies": {
    "@chromatic-com/storybook": "^4.1.2",
    "@hey-api/openapi-ts": "^0.87.3",
    "@playwright/test": "^1.56.1",
    "@storybook/addon-a11y": "^10.0.7",
    "@storybook/addon-docs": "^10.0.7",
    "@storybook/addon-onboarding": "^10.0.7",
    "@storybook/addon-themes": "^10.0.7",
    "@storybook/addon-vitest": "^10.0.7",
    "@storybook/vue3-vite": "^10.0.7",
    "@tsconfig/node22": "^22.0.2",
    "@types/eslint-plugin-security": "^3.0.0",
    "@types/jsdom": "^27.0.0",
    "@types/node": "^24.10.1",
    "@types/plotly.js-dist-min": "^2.3.4",
    "@vitejs/plugin-vue": "^6.0.1",
    "@vitest/browser": "4.0.8",
    "@vitest/browser-playwright": "^4.0.8",
    "@vitest/coverage-istanbul": "^4.0.8",
    "@vitest/eslint-plugin": "^1.4.2",
    "@vue/eslint-config-prettier": "^10.2.0",
    "@vue/eslint-config-typescript": "^14.6.0",
    "@vue/test-utils": "^2.4.6",
    "@vue/tsconfig": "^0.8.1",
    "autoprefixer": "^10.4.22",
    "axios-mock-adapter": "^2.1.0",
    "eslint": "^9.39.1",
    "eslint-plugin-jsdoc": "^61.2.0",
    "eslint-plugin-playwright": "^2.3.0",
    "eslint-plugin-security": "^3.0.1",
    "eslint-plugin-sonarjs": "^3.0.5",
    "eslint-plugin-storybook": "^10.0.7",
    "eslint-plugin-vue": "~10.5.1",
    "jiti": "^2.6.1",
<<<<<<< HEAD
    "jsdom": "^27.2.0",
    "knip": "^5.68.0",
=======
    "jsdom": "^27.1.0",
    "knip": "^5.69.1",
>>>>>>> 07c97f07
    "npm-run-all2": "^8.0.4",
    "playwright": "^1.55.0",
    "postcss": "^8.5.6",
    "prettier": "3.6.2",
    "storybook": "^10.0.0",
    "tailwindcss": "^4.1.12",
    "to-valid-identifier": "^1.0.0",
    "typescript": "~5.9.3",
    "vite": "^7.2.2",
    "vite-plugin-dts": "^4.5.4",
    "vite-plugin-vue-devtools": "^8.0.3",
    "vitest": "^4.0.2",
    "vue-tsc": "^3.1.3"
  },
  "bundlesize": [
    {
      "path": "./dist/**/*.js",
      "maxSize": "2 MB"
    }
  ]
}<|MERGE_RESOLUTION|>--- conflicted
+++ resolved
@@ -117,13 +117,8 @@
     "eslint-plugin-storybook": "^10.0.7",
     "eslint-plugin-vue": "~10.5.1",
     "jiti": "^2.6.1",
-<<<<<<< HEAD
     "jsdom": "^27.2.0",
-    "knip": "^5.68.0",
-=======
-    "jsdom": "^27.1.0",
     "knip": "^5.69.1",
->>>>>>> 07c97f07
     "npm-run-all2": "^8.0.4",
     "playwright": "^1.55.0",
     "postcss": "^8.5.6",
