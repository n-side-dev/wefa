{
  "name": "@nside/wefa",
  "version": "0.1.0",
  "type": "module",
  "main": "./dist/lib.umd.cjs",
  "module": "./dist/lib.js",
  "private": false,
  "license": "Apache-2.0",
  "repository": {
    "type": "git",
    "url": "https://github.com/n-side-dev/wefa.git"
  },
  "bugs": {
    "url": "https://github.com/n-side-dev/wefa/issues"
  },
  "homepage": "https://github.com/n-side-dev/wefa#readme",
  "publishConfig": {
    "access": "public"
  },
  "bin": {
    "wefa-install": "./scripts/install.js"
  },
  "files": [
    "dist",
    "src",
    "scripts"
  ],
  "exports": {
    ".": {
      "import": "./dist/lib.js",
      "require": "./dist/lib.cjs"
    },
    "./router": {
      "import": "./dist/router.js",
      "require": "./dist/router.cjs"
    },
    "./containers": {
      "import": "./dist/containers.js",
      "require": "./dist/containers.cjs"
    },
    "./network": {
      "import": "./dist/network.js",
      "require": "./dist/network.cjs"
    },
    "./types": "./dist/lib.d.ts",
    "./style": "./src/assets/main.css"
  },
  "types": "./dist/lib.d.ts",
  "scripts": {
    "dev": "vite",
    "build": "run-p type-check \"build-only {@}\" --",
    "build:demo": "vite build --config vite.demo.config.ts",
    "preview": "npm run build:demo && vite preview --outDir dist-demo",
    "test:unit": "vitest run --no-file-parallelism",
    "test:unit:watch": "vitest --no-file-parallelism",
    "test:e2e": "npm run build:demo && playwright test",
    "build-only": "vite build",
    "type-check": "vue-tsc --build",
    "lint": "eslint ./src --fix",
    "lint-check": "eslint ./src",
    "format": "prettier --write src/",
    "format-check": "prettier --check src/",
    "storybook": "storybook dev -p 6006",
    "build-storybook": "storybook build",
    "openapi-codegen": "npx @hey-api/openapi-ts --input ./src/demo/openapi.yaml --output ./src/demo/openapi --client @hey-api/client-axios"
  },
  "dependencies": {
    "@primeuix/themes": "^1.2.5",
    "@primevue/forms": "^4.4.1",
    "@tailwindcss/vite": "^4.1.16",
    "@tailwindcss/cli": "^4.1.16",
    "@tanstack/vue-query": "^5.90.5",
    "@vee-validate/zod": "^4.15.1",
    "axios": "^1.11.0",
    "markdown-it": "^14.1.0",
    "marked": "^16.4.1",
    "pinia": "^3.0.3",
    "plotly.js-dist-min": "^3.1.2",
    "primeicons": "^7.0.0",
    "primevue": "^4.4.1",
    "tailwindcss-primeui": "^0.6.1",
    "vue": "^3.5.22",
    "vue-i18n": "^11.1.11",
    "vue-router": "^4.6.3"
  },
  "devDependencies": {
    "@chromatic-com/storybook": "^4.1.1",
    "@cspell/eslint-plugin": "^9.2.2",
    "@hey-api/openapi-ts": "^0.86.6",
    "@playwright/test": "^1.56.1",
    "@storybook/addon-a11y": "^9.1.15",
    "@storybook/addon-docs": "^9.1.15",
    "@storybook/addon-onboarding": "^9.1.15",
    "@storybook/addon-themes": "^9.1.15",
    "@storybook/addon-vitest": "^9.1.15",
    "@storybook/vue3-vite": "^9.1.15",
    "@tsconfig/node22": "^22.0.2",
    "@types/eslint-plugin-security": "^3.0.0",
    "@types/jsdom": "^27.0.0",
    "@types/node": "^24.9.1",
    "@types/plotly.js-dist-min": "^2.3.4",
    "@vitejs/plugin-vue": "^6.0.1",
<<<<<<< HEAD
    "@vitest/browser": "4.0.1",
    "@vitest/coverage-istanbul": "^3.2.4",
    "@vitest/eslint-plugin": "^1.3.23",
=======
    "@vitest/browser": "4.0.3",
    "@vitest/browser-playwright": "^4.0.3",
    "@vitest/coverage-istanbul": "^4.0.3",
    "@vitest/eslint-plugin": "^1.3.25",
>>>>>>> b831ef79
    "@vue/eslint-config-prettier": "^10.2.0",
    "@vue/eslint-config-typescript": "^14.6.0",
    "@vue/test-utils": "^2.4.6",
    "@vue/tsconfig": "^0.8.1",
    "autoprefixer": "^10.4.21",
    "axios-mock-adapter": "^2.1.0",
    "eslint": "^9.38.0",
    "eslint-plugin-jsdoc": "^61.1.9",
    "to-valid-identifier": "^1.0.0",
    "eslint-plugin-playwright": "^2.2.2",
    "eslint-plugin-security": "^3.0.1",
    "eslint-plugin-sonarjs": "^3.0.5",
    "eslint-plugin-storybook": "^9.1.15",
    "eslint-plugin-vue": "~10.5.1",
    "jiti": "^2.6.1",
    "jsdom": "^27.0.1",
    "npm-run-all2": "^8.0.4",
    "playwright": "^1.55.0",
    "postcss": "^8.5.6",
    "prettier": "3.6.2",
    "storybook": "^9.1.4",
    "tailwindcss": "^4.1.12",
    "typescript": "~5.9.3",
    "vite": "^7.1.12",
    "vite-plugin-dts": "^4.5.4",
    "vite-plugin-vue-devtools": "^8.0.3",
    "vitest": "^4.0.2",
    "vue-tsc": "^3.1.2"
  },
  "bundlesize": [
    {
      "path": "./dist/**/*.js",
      "maxSize": "2 MB"
    }
  ]
}<|MERGE_RESOLUTION|>--- conflicted
+++ resolved
@@ -100,16 +100,10 @@
     "@types/node": "^24.9.1",
     "@types/plotly.js-dist-min": "^2.3.4",
     "@vitejs/plugin-vue": "^6.0.1",
-<<<<<<< HEAD
-    "@vitest/browser": "4.0.1",
-    "@vitest/coverage-istanbul": "^3.2.4",
-    "@vitest/eslint-plugin": "^1.3.23",
-=======
     "@vitest/browser": "4.0.3",
     "@vitest/browser-playwright": "^4.0.3",
     "@vitest/coverage-istanbul": "^4.0.3",
     "@vitest/eslint-plugin": "^1.3.25",
->>>>>>> b831ef79
     "@vue/eslint-config-prettier": "^10.2.0",
     "@vue/eslint-config-typescript": "^14.6.0",
     "@vue/test-utils": "^2.4.6",
