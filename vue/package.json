{
  "name": "@nside/wefa",
  "version": "0.1.0",
  "type": "module",
  "main": "./dist/lib.umd.cjs",
  "module": "./dist/lib.js",
  "private": false,
  "license": "Apache-2.0",
  "repository": {
    "type": "git",
    "url": "https://github.com/n-side-dev/wefa.git"
  },
  "bugs": {
    "url": "https://github.com/n-side-dev/wefa/issues"
  },
  "homepage": "https://github.com/n-side-dev/wefa#readme",
  "publishConfig": {
    "access": "public"
  },
  "bin": {
    "wefa-install": "./scripts/install.js"
  },
  "files": [
    "dist",
    "src",
    "scripts"
  ],
  "exports": {
    ".": {
      "import": "./dist/lib.js",
      "require": "./dist/lib.cjs"
    },
    "./router": {
      "import": "./dist/router.js",
      "require": "./dist/router.cjs"
    },
    "./containers": {
      "import": "./dist/containers.js",
      "require": "./dist/containers.cjs"
    },
    "./network": {
      "import": "./dist/network.js",
      "require": "./dist/network.cjs"
    },
    "./types": "./dist/lib.d.ts",
    "./style": "./src/assets/main.css"
  },
  "types": "./dist/lib.d.ts",
  "scripts": {
    "dev": "vite",
    "build": "run-p type-check \"build-only {@}\" --",
    "build:demo": "vite build --config vite.demo.config.ts",
    "preview": "npm run build:demo && vite preview --outDir dist-demo",
    "test:unit": "vitest run --no-file-parallelism",
    "test:unit:watch": "vitest --no-file-parallelism",
    "test:e2e": "npm run build:demo && playwright test",
    "build-only": "vite build",
    "type-check": "vue-tsc --build",
    "lint": "eslint ./src --fix",
    "lint-check": "eslint ./src",
    "format": "prettier --write src/",
    "format-check": "prettier --check src/",
    "storybook": "storybook dev -p 6006",
    "build-storybook": "storybook build",
    "openapi-codegen": "npx @hey-api/openapi-ts --input ./src/demo/openapi.yaml --output ./src/demo/openapi --client @hey-api/client-axios"
  },
  "dependencies": {
    "@primeuix/themes": "^1.2.5",
    "@primevue/forms": "^4.4.1",
    "@tailwindcss/vite": "^4.1.16",
    "@tailwindcss/cli": "^4.1.16",
    "@tanstack/vue-query": "^5.90.5",
    "@vee-validate/zod": "^4.15.1",
    "axios": "^1.11.0",
    "markdown-it": "^14.1.0",
    "marked": "^16.4.1",
    "pinia": "^3.0.3",
    "plotly.js-dist-min": "^3.1.2",
    "primeicons": "^7.0.0",
    "primevue": "^4.4.1",
    "tailwindcss-primeui": "^0.6.1",
    "vue": "^3.5.22",
    "vue-i18n": "^11.1.11",
    "vue-router": "^4.6.3"
  },
  "devDependencies": {
    "@chromatic-com/storybook": "^4.1.1",
    "@cspell/eslint-plugin": "^9.2.2",
    "@hey-api/openapi-ts": "^0.86.6",
    "@playwright/test": "^1.56.1",
    "@storybook/addon-a11y": "^9.1.15",
    "@storybook/addon-docs": "^9.1.15",
    "@storybook/addon-onboarding": "^9.1.15",
    "@storybook/addon-themes": "^9.1.15",
    "@storybook/addon-vitest": "^9.1.15",
    "@storybook/vue3-vite": "^9.1.15",
    "@tsconfig/node22": "^22.0.2",
    "@types/eslint-plugin-security": "^3.0.0",
    "@types/jsdom": "^27.0.0",
    "@types/node": "^24.9.1",
    "@types/plotly.js-dist-min": "^2.3.4",
    "@vitejs/plugin-vue": "^6.0.1",
    "@vitest/browser": "3.2.4",
    "@vitest/coverage-istanbul": "^3.2.4",
    "@vitest/eslint-plugin": "^1.3.25",
    "@vue/eslint-config-prettier": "^10.2.0",
    "@vue/eslint-config-typescript": "^14.6.0",
    "@vue/test-utils": "^2.4.6",
    "@vue/tsconfig": "^0.8.1",
    "autoprefixer": "^10.4.21",
    "axios-mock-adapter": "^2.1.0",
    "eslint": "^9.38.0",
    "eslint-plugin-jsdoc": "^61.1.9",
    "to-valid-identifier": "^1.0.0",
    "eslint-plugin-playwright": "^2.2.2",
    "eslint-plugin-security": "^3.0.1",
    "eslint-plugin-sonarjs": "^3.0.5",
    "eslint-plugin-storybook": "^9.1.15",
    "eslint-plugin-vue": "~10.5.1",
    "jiti": "^2.6.1",
    "jsdom": "^27.0.1",
    "npm-run-all2": "^8.0.4",
    "playwright": "^1.55.0",
    "postcss": "^8.5.6",
    "prettier": "3.6.2",
    "storybook": "^9.1.4",
    "tailwindcss": "^4.1.12",
    "typescript": "~5.9.3",
    "vite": "^7.1.12",
    "vite-plugin-dts": "^4.5.4",
    "vite-plugin-vue-devtools": "^8.0.3",
<<<<<<< HEAD
    "vitest": "^4.0.2",
    "vue-tsc": "^3.1.1"
=======
    "vitest": "^3.2.4",
    "vue-tsc": "^3.1.2"
>>>>>>> f9ebefd2
  },
  "bundlesize": [
    {
      "path": "./dist/**/*.js",
      "maxSize": "2 MB"
    }
  ]
}<|MERGE_RESOLUTION|>--- conflicted
+++ resolved
@@ -129,13 +129,8 @@
     "vite": "^7.1.12",
     "vite-plugin-dts": "^4.5.4",
     "vite-plugin-vue-devtools": "^8.0.3",
-<<<<<<< HEAD
     "vitest": "^4.0.2",
-    "vue-tsc": "^3.1.1"
-=======
-    "vitest": "^3.2.4",
     "vue-tsc": "^3.1.2"
->>>>>>> f9ebefd2
   },
   "bundlesize": [
     {
