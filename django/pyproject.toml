[build-system]
requires = ["hatchling"]
build-backend = "hatchling.build"

[project]
name = "nside-wefa"
version = "1.0.0"
description = "Django library with Legal Consent compliance utilities and reusable apps"
readme = "README.md"
requires-python = ">=3.12"
license = {text = "Apache-2.0"}
authors = [
    {name = "N-SIDE", email = "fso@n-side.com"},
]
keywords = ["django", "gdpr", "compliance", "web", "api"]
classifiers = [
    "Development Status :: 3 - Alpha",
    "Framework :: Django",
    "Framework :: Django :: 5.2",
    "Intended Audience :: Developers",
    "Operating System :: OS Independent",
    "Programming Language :: Python :: 3",
    "Programming Language :: Python :: 3.12",
    "Programming Language :: Python :: 3.13",
    "Topic :: Internet :: WWW/HTTP",
    "Topic :: Internet :: WWW/HTTP :: Dynamic Content",
    "Topic :: Software Development :: Libraries :: Python Modules",
]
dependencies = [
    "django>=5.2.6",
    "djangorestframework>=3.14.0",
    "djangorestframework-simplejwt>=5.5.1",
    "drf-spectacular>=0.28.0",
]

[project.urls]
Homepage = "https://github.com/n-side-dev/wefa"
Repository = "https://github.com/n-side-dev/wefa"
Documentation = "https://github.com/n-side-dev/wefa#readme"
Issues = "https://github.com/n-side-dev/wefa/issues"

[tool.hatch.build.targets.wheel]
packages = ["nside_wefa"]

[tool.bandit]
exclude_dirs = ["tests"]

[dependency-groups]
dev = [
    "pytest>=8.3.5",
    "pytest-cov>=6.1.1",
    "pytest-django>=4.11.1",
    "pytest-profiling>=1.8.1",
    "mypy>=1.18.2",
    "django-stubs[compatible-mypy]>=5.2.0",
    "freezegun>=1.5.5",
    "ruff>=0.13.1",
    "sphinx>=8.2.3",
<<<<<<< HEAD
    "bandit>=1.8.6",
=======
>>>>>>> ba9db5e1
]<|MERGE_RESOLUTION|>--- conflicted
+++ resolved
@@ -4,7 +4,7 @@
 
 [project]
 name = "nside-wefa"
-version = "1.0.0"
+version = "0.1.0"
 description = "Django library with Legal Consent compliance utilities and reusable apps"
 readme = "README.md"
 requires-python = ">=3.12"
@@ -56,8 +56,5 @@
     "freezegun>=1.5.5",
     "ruff>=0.13.1",
     "sphinx>=8.2.3",
-<<<<<<< HEAD
     "bandit>=1.8.6",
-=======
->>>>>>> ba9db5e1
 ]